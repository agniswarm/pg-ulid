<<<<<<< HEAD
name: Build and Test ULID Extension (Linux Only)
on: [push, pull_request]

jobs:
  ubuntu:
    runs-on: ${{ matrix.os }}
=======
name: Build and Test ULID Extension
on: [push, pull_request]

jobs:
  linux:
    name: Linux Builds
>>>>>>> 8b4ac13d
    strategy:
      fail-fast: false
      matrix:
        include:
          - pg: 17
            os: ubuntu-24.04
          - pg: 16
            os: ubuntu-24.04-arm
          - pg: 15
            os: ubuntu-22.04
          - pg: 14
            os: ubuntu-22.04-arm
          - pg: 13
            os: ubuntu-22.04

    runs-on: ${{ matrix.os }}

    steps:
      - name: Checkout code
        uses: actions/checkout@v4

      - name: Setup PostgreSQL
        uses: agniswarm/pg-ext-actions/pg-setup@master
        with:
<<<<<<< HEAD
          postgres-version: ${{ matrix.postgres }}
          dev-files: true
      - name: Install MongoDB C driver libraries
        run: |
          echo "Installing MongoDB C driver libraries..."
          sudo apt-get update
          sudo apt-get install -y libmongoc-dev libbson-dev
          echo "MongoDB C driver libraries installed"
      - run: make
        env:
          PG_CFLAGS: ${{ matrix.postgres >= 18 && '-Wno-missing-field-initializers' || '' }} -DUSE_ASSERT_CHECKING -Wall -Wextra -Werror -Wno-unused-parameter -Wno-sign-compare -fno-fat-lto-objects
      - run: |
          export PG_CONFIG=`which pg_config`
          sudo --preserve-env=PG_CONFIG make install
      - run: make installcheck
      - if: ${{ failure() }}
        run: cat regression.diffs
      - run: |
          sudo apt-get update
          sudo apt-get install libipc-run-perl
      - run: make prove_installcheck
        if: ${{ false }}  # Disable for now until we have proper TAP tests

  valgrind:
    runs-on: ubuntu-latest
    steps:
      - uses: actions/checkout@v4
      - uses: ankane/setup-postgres-valgrind@v1
        with:
          postgres-version: 17
          check-ub: yes
      - name: Install MongoDB C driver libraries
        run: |
          echo "Installing MongoDB C driver libraries..."
          sudo apt-get update
          sudo apt-get install -y libmongoc-dev libbson-dev
          echo "MongoDB C driver libraries installed"
      - run: make OPTFLAGS=""
      - run: sudo --preserve-env=PG_CONFIG make install
      - run: make installcheck
=======
          version: ${{ matrix.pg }}
          install-contrib: 'true'
          operating-system: ${{ matrix.os }}

      - name: Verify PostgreSQL installation
        run: |
          echo "Verifying PostgreSQL installation..."
          pg_config --version || echo "pg_config not found"
          echo "PostgreSQL installation verified"

      - name: Build and test extension
        uses: agniswarm/pg-ext-actions/build-check@master
        with:
          working-directory: ./
          operating-system: ${{ matrix.os }}

  macos:
    name: macOS Builds
    strategy:
      fail-fast: false
      matrix:
        include:
          - pg: 17
            os: macos-15
          - pg: 14
            os: macos-13

    runs-on: ${{ matrix.os }}

    steps:
      - name: Checkout code
        uses: actions/checkout@v4

      - name: Setup PostgreSQL
        uses: agniswarm/pg-ext-actions/pg-setup@master
        with:
          version: ${{ matrix.pg }}
          install-contrib: 'true'
          operating-system: ${{ matrix.os }}

      - name: Verify PostgreSQL installation
        run: |
          echo "Verifying PostgreSQL installation..."
          pg_config --version || echo "pg_config not found"
          echo "PostgreSQL installation verified"

      - name: Build and test extension
        uses: agniswarm/pg-ext-actions/build-check@master
        with:
          working-directory: ./
          operating-system: ${{ matrix.os }}
  windows:
    runs-on: ${{ matrix.os }}
    if: ${{ !startsWith(github.ref_name, 'mac') }}
    strategy:
      fail-fast: false
      matrix:
        include:
          - postgres: 17
            os: windows-2025
          - postgres: 14
            os: windows-2022
    steps:
      - uses: actions/checkout@v4
      - uses: ankane/setup-postgres@v1
        with:
          postgres-version: ${{ matrix.postgres }}
      - run: |
          call "C:\Program Files\Microsoft Visual Studio\2022\Enterprise\VC\Auxiliary\Build\vcvars64.bat" && ^
          nmake /NOLOGO /F Makefile.win && ^
          nmake /NOLOGO /F Makefile.win install && ^
          nmake /NOLOGO /F Makefile.win installcheck ${{ matrix.postgres != 17 && 'PG_REGRESS=$(PGROOT)\bin\pg_regress' || '' }} && ^
          nmake /NOLOGO /F Makefile.win clean && ^
          nmake /NOLOGO /F Makefile.win uninstall
        shell: cmd
>>>>>>> 8b4ac13d
<|MERGE_RESOLUTION|>--- conflicted
+++ resolved
@@ -1,18 +1,9 @@
-<<<<<<< HEAD
 name: Build and Test ULID Extension (Linux Only)
 on: [push, pull_request]
 
 jobs:
   ubuntu:
     runs-on: ${{ matrix.os }}
-=======
-name: Build and Test ULID Extension
-on: [push, pull_request]
-
-jobs:
-  linux:
-    name: Linux Builds
->>>>>>> 8b4ac13d
     strategy:
       fail-fast: false
       matrix:
@@ -27,18 +18,11 @@
             os: ubuntu-22.04-arm
           - pg: 13
             os: ubuntu-22.04
-
-    runs-on: ${{ matrix.os }}
-
     steps:
-      - name: Checkout code
-        uses: actions/checkout@v4
-
-      - name: Setup PostgreSQL
-        uses: agniswarm/pg-ext-actions/pg-setup@master
+      - uses: actions/checkout@v4
+      - uses: ankane/setup-postgres@v1
         with:
-<<<<<<< HEAD
-          postgres-version: ${{ matrix.postgres }}
+          postgres-version: ${{ matrix.pg }}
           dev-files: true
       - name: Install MongoDB C driver libraries
         run: |
@@ -48,7 +32,7 @@
           echo "MongoDB C driver libraries installed"
       - run: make
         env:
-          PG_CFLAGS: ${{ matrix.postgres >= 18 && '-Wno-missing-field-initializers' || '' }} -DUSE_ASSERT_CHECKING -Wall -Wextra -Werror -Wno-unused-parameter -Wno-sign-compare -fno-fat-lto-objects
+          PG_CFLAGS: ${{ matrix.pg >= 18 && '-Wno-missing-field-initializers' || '' }} -DUSE_ASSERT_CHECKING -Wall -Wextra -Werror -Wno-unused-parameter -Wno-sign-compare -fno-fat-lto-objects
       - run: |
           export PG_CONFIG=`which pg_config`
           sudo --preserve-env=PG_CONFIG make install
@@ -77,81 +61,4 @@
           echo "MongoDB C driver libraries installed"
       - run: make OPTFLAGS=""
       - run: sudo --preserve-env=PG_CONFIG make install
-      - run: make installcheck
-=======
-          version: ${{ matrix.pg }}
-          install-contrib: 'true'
-          operating-system: ${{ matrix.os }}
-
-      - name: Verify PostgreSQL installation
-        run: |
-          echo "Verifying PostgreSQL installation..."
-          pg_config --version || echo "pg_config not found"
-          echo "PostgreSQL installation verified"
-
-      - name: Build and test extension
-        uses: agniswarm/pg-ext-actions/build-check@master
-        with:
-          working-directory: ./
-          operating-system: ${{ matrix.os }}
-
-  macos:
-    name: macOS Builds
-    strategy:
-      fail-fast: false
-      matrix:
-        include:
-          - pg: 17
-            os: macos-15
-          - pg: 14
-            os: macos-13
-
-    runs-on: ${{ matrix.os }}
-
-    steps:
-      - name: Checkout code
-        uses: actions/checkout@v4
-
-      - name: Setup PostgreSQL
-        uses: agniswarm/pg-ext-actions/pg-setup@master
-        with:
-          version: ${{ matrix.pg }}
-          install-contrib: 'true'
-          operating-system: ${{ matrix.os }}
-
-      - name: Verify PostgreSQL installation
-        run: |
-          echo "Verifying PostgreSQL installation..."
-          pg_config --version || echo "pg_config not found"
-          echo "PostgreSQL installation verified"
-
-      - name: Build and test extension
-        uses: agniswarm/pg-ext-actions/build-check@master
-        with:
-          working-directory: ./
-          operating-system: ${{ matrix.os }}
-  windows:
-    runs-on: ${{ matrix.os }}
-    if: ${{ !startsWith(github.ref_name, 'mac') }}
-    strategy:
-      fail-fast: false
-      matrix:
-        include:
-          - postgres: 17
-            os: windows-2025
-          - postgres: 14
-            os: windows-2022
-    steps:
-      - uses: actions/checkout@v4
-      - uses: ankane/setup-postgres@v1
-        with:
-          postgres-version: ${{ matrix.postgres }}
-      - run: |
-          call "C:\Program Files\Microsoft Visual Studio\2022\Enterprise\VC\Auxiliary\Build\vcvars64.bat" && ^
-          nmake /NOLOGO /F Makefile.win && ^
-          nmake /NOLOGO /F Makefile.win install && ^
-          nmake /NOLOGO /F Makefile.win installcheck ${{ matrix.postgres != 17 && 'PG_REGRESS=$(PGROOT)\bin\pg_regress' || '' }} && ^
-          nmake /NOLOGO /F Makefile.win clean && ^
-          nmake /NOLOGO /F Makefile.win uninstall
-        shell: cmd
->>>>>>> 8b4ac13d
+      - run: make installcheck